{
    "$schema": "https://getcomposer.org/schema.json",
    "name": "laravel/laravel",
    "type": "project",
    "description": "The skeleton application for the Laravel framework.",
    "keywords": [
        "laravel",
        "framework"
    ],
    "license": "MIT",
    "require": {
        "php": "^8.2",
        "laravel/framework": "^12.0",
        "laravel/horizon": "^5.34",
        "laravel/sanctum": "^4.2",
        "laravel/tinker": "^2.10.1",
        "php-ai/php-ml": "^0.10.0",
        "pusher/pusher-php-server": "^7.2",
        "ext-zip": "*"
    },
    "require-dev": {
        "fakerphp/faker": "^1.23",
        "friendsofphp/php-cs-fixer": "^3.88",
        "larastan/larastan": "^3.7",
        "laravel/pail": "^1.2.3",
        "laravel/pint": "^1.25.1",
        "laravel/sail": "^1.46",
        "mockery/mockery": "^1.6",
        "nunomaduro/collision": "^8.8.2",
<<<<<<< HEAD
        "pestphp/pest": "^3.8",
        "pestphp/pest-plugin-laravel": "^3.2",
=======
        "pestphp/pest": "^3.8.2",
        "pestphp/pest-plugin-laravel": "^3.0",
>>>>>>> 4bcf471f
        "phpstan/phpstan": "^2.1"
    },
    "autoload": {
        "psr-4": {
            "App\\": "app/",
            "Database\\Factories\\": "database/factories/",
            "Database\\Seeders\\": "database/seeders/"
        }
    },
    "autoload-dev": {
        "psr-4": {
            "Tests\\": "tests/"
        }
    },
    "scripts": {
        "post-autoload-dump": [
            "Illuminate\\Foundation\\ComposerScripts::postAutoloadDump",
            "@php artisan package:discover --ansi"
        ],
        "post-update-cmd": [
            "@php artisan vendor:publish --tag=laravel-assets --ansi --force"
        ],
        "post-root-package-install": [
            "@php -r \"file_exists('.env') || copy('.env.example', '.env');\""
        ],
        "post-create-project-cmd": [
            "@php artisan key:generate --ansi",
            "@php -r \"file_exists('database/database.sqlite') || touch('database/database.sqlite');\"",
            "@php artisan migrate --graceful --ansi"
        ],
        "pre-package-uninstall": [
            "Illuminate\\Foundation\\ComposerScripts::prePackageUninstall"
        ],
        "analyse": [
            "@php ./vendor/bin/phpstan analyse --configuration=phpstan.neon"
        ],
        "lint": [
            "@php ./vendor/bin/pint --test"
        ],
        "lint:fix": [
            "@php ./vendor/bin/pint"
        ],
        "test:pest": [
            "@php ./vendor/bin/pest --coverage"
        ],
        "dev": [
            "Composer\\Config::disableProcessTimeout",
            "npx concurrently -c \"#93c5fd,#c4b5fd,#fb7185,#fdba74\" \"php artisan serve\" \"php artisan queue:listen --tries=1\" \"php artisan pail --timeout=0\" \"npm run dev\" --names=server,queue,logs,vite --kill-others"
        ],
        "test": [
            "@php artisan config:clear --ansi",
            "@php artisan test"
        ]
    },
    "extra": {
        "laravel": {
            "dont-discover": []
        }
    },
    "config": {
        "optimize-autoloader": true,
        "preferred-install": "dist",
        "sort-packages": true,
        "allow-plugins": {
            "pestphp/pest-plugin": true,
            "php-http/discovery": true
        }
    },
    "minimum-stability": "stable",
    "prefer-stable": true
}<|MERGE_RESOLUTION|>--- conflicted
+++ resolved
@@ -27,13 +27,8 @@
         "laravel/sail": "^1.46",
         "mockery/mockery": "^1.6",
         "nunomaduro/collision": "^8.8.2",
-<<<<<<< HEAD
-        "pestphp/pest": "^3.8",
-        "pestphp/pest-plugin-laravel": "^3.2",
-=======
         "pestphp/pest": "^3.8.2",
         "pestphp/pest-plugin-laravel": "^3.0",
->>>>>>> 4bcf471f
         "phpstan/phpstan": "^2.1"
     },
     "autoload": {
